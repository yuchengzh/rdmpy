--- conflicted
+++ resolved
@@ -3,7 +3,6 @@
 """
 import pathlib
 import gc
-import pdb
 
 import numpy as np
 import torch
@@ -117,7 +116,7 @@
                 device=coeffs.device,
             )
         # loss
-        loss = l2_loss_fn(
+        loss = l1_loss_fn(
             util.normalize(sum(psfs_estimate).float()), util.normalize(psfs_gt)
         ) + fit_params["reg"] * l2_loss_fn(coeffs, -coeffs)
 
@@ -244,7 +243,6 @@
         raise NotImplementedError
 
     loss_fn = torch.nn.MSELoss()
-    crop = opt_params["crop"]
 
     losses = []
 
@@ -255,7 +253,15 @@
         tqdm(range(opt_params["iters"])) if verbose else range(opt_params["iters"])
     )
 
-    crop = lambda x: x[..., crop:-crop, crop:-crop] if opt_params["crop"] > 0 else x
+    crop = (
+        lambda x: x[
+            ...,
+            opt_params["crop"] : -opt_params["crop"],
+            opt_params["crop"] : -opt_params["crop"],
+        ]
+        if opt_params["crop"] > 0
+        else x
+    )
 
     for it in iterations:
         # forward pass and loss
@@ -266,7 +272,6 @@
                 estimate[None, None, ...], psf_data, device=device
             )[0, 0]
         else:
-<<<<<<< HEAD
             # with autocast():
             if opt_params["fraction"] > 0:
                 measurement_guess_1 = checkpoint(
@@ -333,30 +338,14 @@
                     estimate, psf_data, device=device, verbose=False
                 )
 
-            if crop > 0:
-                loss = (
-                    loss_fn(
-                        (measurement_guess)[crop:-crop, crop:-crop],
-                        (measurement)[crop:-crop, crop:-crop],
-                    )
-                    + tv(estimate[crop:-crop, crop:-crop], opt_params["tv_reg"])
-                    + opt_params["l2_reg"] * torch.norm(estimate)
-                )
-            else:
-                loss = (
-                    loss_fn(measurement_guess, measurement)
-                    + tv(estimate, opt_params["tv_reg"])
-                    + opt_params["l2_reg"] * torch.norm(estimate)
-                )
-=======
-            measurement_guess = blur.ring_convolve(estimate, psf_data, device=device)
-
         loss = (
-            loss_fn(crop(measurement_guess), crop(measurement))
-            + tv(estimate, opt_params["tv_reg"])
+            loss_fn(
+                crop(measurement_guess),
+                crop(measurement),
+            )
+            + tv(crop(estimate), opt_params["tv_reg"])
             + opt_params["l2_reg"] * torch.norm(estimate)
         )
->>>>>>> 09f7af17
 
         # if opt_params["plot_loss"]:
         #     losses += [loss.detach().cpu()]
@@ -654,7 +643,6 @@
             torch.abs(spatial_gradient(recon[None, None, :, :], mode="diff"))
         )
 
-        # pdb.set_trace()
         if opt_params["plot_loss"]:
             losses += [loss.detach().cpu()]
 
